--- conflicted
+++ resolved
@@ -49,7 +49,7 @@
 struct InterpolatedPathInfo
 {
   /** the interpolated path */
-  autoware_auto_planning_msgs::msg::PathWithLaneId path;
+  tier4_planning_msgs::msg::PathWithLaneId path;
   /** discretization interval of interpolation */
   double ds{0.0};
   /** the intersection lanelet id */
@@ -114,7 +114,7 @@
   PlannerParam planner_param_;
 
   std::optional<InterpolatedPathInfo> generateInterpolatedPathInfo(
-    const autoware_auto_planning_msgs::msg::PathWithLaneId & input_path) const;
+    const tier4_planning_msgs::msg::PathWithLaneId & input_path) const;
 
   std::optional<lanelet::ConstLanelet> getFirstConflictingLanelet(
     const InterpolatedPathInfo & interpolated_path_info) const;
@@ -134,7 +134,7 @@
    */
   std::optional<std::pair<size_t, size_t>> generateStopLine(
     const InterpolatedPathInfo & interpolated_path_info,
-    autoware_auto_planning_msgs::msg::PathWithLaneId * path) const;
+    tier4_planning_msgs::msg::PathWithLaneId * path) const;
 
   /**
    * @brief Check obstacle is in blind spot areas.
@@ -196,57 +196,6 @@
     const std::vector<lanelet::CompoundPolygon3d> & areas, geometry_msgs::msg::Pose ego_pose) const;
 
   /**
-<<<<<<< HEAD
-   * @brief Generate a stop line and insert it into the path.
-   * A stop line is at an intersection point of straight path with vehicle path
-   * @param detection_areas used to generate stop line
-   * @param path            ego-car lane
-   * @param stop_line_idx   generated stop line index
-   * @param pass_judge_line_idx  generated pass judge line index
-   * @return false when generation failed
-   */
-  std::optional<std::pair<size_t, size_t>> generateStopLine(
-    const lanelet::ConstLanelets straight_lanelets,
-    tier4_planning_msgs::msg::PathWithLaneId * path) const;
-
-  /**
-   * @brief Insert a point to target path
-   * @param insert_idx_ip insert point index in path_ip
-   * @param path_ip interpolated path
-   * @param path target path for inserting a point
-   * @return inserted point idx in target path, return -1 when could not find valid index
-   */
-  int insertPoint(
-    const int insert_idx_ip, const tier4_planning_msgs::msg::PathWithLaneId path_ip,
-    tier4_planning_msgs::msg::PathWithLaneId * path) const;
-
-  /**
-   * @brief Calculate first path index that is conflicting lanelets.
-   * @param path     target path
-   * @param lanelets target lanelets
-   * @return path point index
-   */
-  std::optional<int> getFirstPointConflictingLanelets(
-    const tier4_planning_msgs::msg::PathWithLaneId & path,
-    const lanelet::ConstLanelets & lanelets) const;
-
-  /**
-   * @brief Get start point from lanelet
-   * @param lane_id lane id of objective lanelet
-   * @return end point of lanelet
-   */
-  std::optional<geometry_msgs::msg::Pose> getStartPointFromLaneLet(const lanelet::Id lane_id) const;
-
-  /**
-   * @brief get straight lanelets in intersection
-   */
-  lanelet::ConstLanelets getStraightLanelets(
-    lanelet::LaneletMapConstPtr lanelet_map_ptr,
-    lanelet::routing::RoutingGraphPtr routing_graph_ptr, const lanelet::Id lane_id);
-
-  /**
-=======
->>>>>>> 1397e911
    * @brief Modify objects predicted path. remove path point if the time exceeds timer_thr.
    * @param objects_ptr target objects
    * @param time_thr    time threshold to cut path
