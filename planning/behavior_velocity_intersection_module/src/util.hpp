// Copyright 2020 Tier IV, Inc.
//
// Licensed under the Apache License, Version 2.0 (the "License");
// you may not use this file except in compliance with the License.
// You may obtain a copy of the License at
//
//     http://www.apache.org/licenses/LICENSE-2.0
//
// Unless required by applicable law or agreed to in writing, software
// distributed under the License is distributed on an "AS IS" BASIS,
// WITHOUT WARRANTIES OR CONDITIONS OF ANY KIND, either express or implied.
// See the License for the specific language governing permissions and
// limitations under the License.

#ifndef UTIL_HPP_
#define UTIL_HPP_

#include "scene_intersection.hpp"
#include "util_type.hpp"

#include <rclcpp/rclcpp.hpp>

#include <tier4_debug_msgs/msg/float64_multi_array_stamped.hpp>

#include <map>
#include <memory>
#include <optional>
#include <set>
#include <string>
#include <tuple>
#include <utility>
#include <vector>

namespace behavior_velocity_planner
{
namespace util
{
std::optional<size_t> insertPoint(
  const geometry_msgs::msg::Pose & in_pose,
  autoware_planning_msgs::msg::PathWithLaneId * inout_path);

bool hasLaneIds(
<<<<<<< HEAD
  const autoware_planning_msgs::msg::PathPointWithLaneId & p, const std::set<int> & ids);
std::optional<std::pair<size_t, size_t>> findLaneIdsInterval(
  const autoware_planning_msgs::msg::PathWithLaneId & p, const std::set<int> & ids);
=======
  const autoware_auto_planning_msgs::msg::PathPointWithLaneId & p,
  const std::set<lanelet::Id> & ids);
std::optional<std::pair<size_t, size_t>> findLaneIdsInterval(
  const autoware_auto_planning_msgs::msg::PathWithLaneId & p, const std::set<lanelet::Id> & ids);
>>>>>>> 2e2f1847

/**
 * @brief get objective polygons for detection area
 */
IntersectionLanelets getObjectiveLanelets(
  lanelet::LaneletMapConstPtr lanelet_map_ptr, lanelet::routing::RoutingGraphPtr routing_graph_ptr,
  const lanelet::ConstLanelet assigned_lanelet, const lanelet::ConstLanelets & lanelets_on_path,
  const std::set<lanelet::Id> & associative_ids, const double detection_area_length,
  const double occlusion_detection_area_length, const bool consider_wrong_direction_vehicle);

/**
 * @brief Generate a stop line for stuck vehicle
 * @param conflicting_areas used to generate stop line for stuck vehicle
 * @param original_path   ego-car lane
 * @param target_path     target lane to insert stop point (part of ego-car lane or same to ego-car
 * lane)
 " @param use_stuck_stopline if true, a stop line is generated at the beginning of intersection lane
 */
std::optional<size_t> generateStuckStopLine(
  const lanelet::CompoundPolygon3d & first_conflicting_area,
  const std::shared_ptr<const PlannerData> & planner_data,
<<<<<<< HEAD
  const InterpolatedPathInfo & interpolated_path_info, const double stop_line_margin,
  const bool use_stuck_stopline, autoware_planning_msgs::msg::PathWithLaneId * original_path);
=======
  const InterpolatedPathInfo & interpolated_path_info, const double stopline_margin,
  const bool use_stuck_stopline, autoware_auto_planning_msgs::msg::PathWithLaneId * original_path);
>>>>>>> 2e2f1847

std::optional<IntersectionStopLines> generateIntersectionStopLines(
  const lanelet::CompoundPolygon3d & first_conflicting_area,
  const lanelet::CompoundPolygon3d & first_attention_area,
  const lanelet::ConstLineString2d & first_attention_lane_centerline,
  const std::shared_ptr<const PlannerData> & planner_data,
  const InterpolatedPathInfo & interpolated_path_info, const bool use_stuck_stopline,
  const double stopline_margin, const double max_accel, const double max_jerk,
  const double delay_response_time, const double peeking_offset,
  autoware_planning_msgs::msg::PathWithLaneId * original_path);

std::optional<size_t> getFirstPointInsidePolygon(
  const autoware_planning_msgs::msg::PathWithLaneId & path,
  const std::pair<size_t, size_t> lane_interval, const lanelet::CompoundPolygon3d & polygon,
  const bool search_forward = true);

/**
 * @brief check if ego is over the target_idx. If the index is same, compare the exact pose
 * @param path path
 * @param closest_idx ego's closest index on the path
 * @param current_pose ego's exact pose
 * @return true if ego is over the target_idx
 */
bool isOverTargetIndex(
  const autoware_planning_msgs::msg::PathWithLaneId & path, const int closest_idx,
  const geometry_msgs::msg::Pose & current_pose, const int target_idx);

bool isBeforeTargetIndex(
  const autoware_planning_msgs::msg::PathWithLaneId & path, const int closest_idx,
  const geometry_msgs::msg::Pose & current_pose, const int target_idx);

/*
lanelet::ConstLanelets extendedAdjacentDirectionLanes(
lanelet::LaneletMapConstPtr map, const lanelet::routing::RoutingGraphPtr routing_graph,
lanelet::ConstLanelet lane);
*/

std::optional<Polygon2d> getIntersectionArea(
  lanelet::ConstLanelet assigned_lane, lanelet::LaneletMapConstPtr lanelet_map_ptr);

bool hasAssociatedTrafficLight(lanelet::ConstLanelet lane);

TrafficPrioritizedLevel getTrafficPrioritizedLevel(
  lanelet::ConstLanelet lane, const std::map<int, TrafficSignalStamped> & tl_infos);

std::vector<lanelet::ConstLineString3d> generateDetectionLaneDivisions(
  lanelet::ConstLanelets detection_lanelets,
  const lanelet::routing::RoutingGraphPtr routing_graph_ptr, const double resolution,
  const double curvature_threshold, const double curvature_calculation_ds);

std::optional<InterpolatedPathInfo> generateInterpolatedPath(
<<<<<<< HEAD
  const int lane_id, const std::set<int> & associative_lane_ids,
  const autoware_planning_msgs::msg::PathWithLaneId & input_path, const double ds,
=======
  const lanelet::Id lane_id, const std::set<lanelet::Id> & associative_lane_ids,
  const autoware_auto_planning_msgs::msg::PathWithLaneId & input_path, const double ds,
>>>>>>> 2e2f1847
  const rclcpp::Logger logger);

geometry_msgs::msg::Pose getObjectPoseWithVelocityDirection(
  const autoware_perception_msgs::msg::PredictedObjectKinematics & obj_state);

bool checkStuckVehicleInIntersection(
  const autoware_perception_msgs::msg::PredictedObjects::ConstSharedPtr objects_ptr,
  const Polygon2d & stuck_vehicle_detect_area, const double stuck_vehicle_vel_thr,
  DebugData * debug_data);

bool checkYieldStuckVehicleInIntersection(
<<<<<<< HEAD
  const autoware_perception_msgs::msg::PredictedObjects::ConstSharedPtr objects_ptr,
  const lanelet::BasicPolygon2d & ego_poly, const lanelet::CompoundPolygon3d & first_attention_area,
  const double stuck_vehicle_vel_thr, const double yield_stuck_distance_thr,
=======
  const util::TargetObjects & target_objects,
  const util::InterpolatedPathInfo & interpolated_path_info,
  const lanelet::ConstLanelets & attention_lanelets, const std::string & turn_direction,
  const double width, const double stuck_vehicle_vel_thr, const double yield_stuck_distance_thr,
>>>>>>> 2e2f1847
  DebugData * debug_data);

Polygon2d generateStuckVehicleDetectAreaPolygon(
  const util::PathLanelets & path_lanelets, const double stuck_vehicle_detect_dist);

std::optional<size_t> checkAngleForTargetLanelets(
  const geometry_msgs::msg::Pose & pose, const lanelet::ConstLanelets & target_lanelets,
  const double detection_area_angle_thr, const bool consider_wrong_direction_vehicle,
  const double dist_margin, const bool is_parked_vehicle);

void cutPredictPathWithDuration(
  util::TargetObjects * target_objects, const rclcpp::Clock::SharedPtr clock,
  const double time_thr);

TimeDistanceArray calcIntersectionPassingTime(
  const autoware_planning_msgs::msg::PathWithLaneId & path,
  const std::shared_ptr<const PlannerData> & planner_data, const lanelet::Id lane_id,
  const std::set<lanelet::Id> & associative_ids, const size_t closest_idx,
  const size_t last_intersection_stopline_candidate_idx, const double time_delay,
  const double intersection_velocity, const double minimum_ego_velocity,
  const bool use_upstream_velocity, const double minimum_upstream_velocity,
  tier4_debug_msgs::msg::Float64MultiArrayStamped * debug_ttc_array);

double calcDistanceUntilIntersectionLanelet(
  const lanelet::ConstLanelet & assigned_lanelet,
  const autoware_planning_msgs::msg::PathWithLaneId & path, const size_t closest_idx);

lanelet::ConstLanelet generatePathLanelet(
  const PathWithLaneId & path, const size_t start_idx, const size_t end_idx, const double width,
  const double interval);

std::optional<PathLanelets> generatePathLanelets(
  const lanelet::ConstLanelets & lanelets_on_path,
  const util::InterpolatedPathInfo & interpolated_path_info,
  const std::set<lanelet::Id> & associative_ids,
  const lanelet::CompoundPolygon3d & first_conflicting_area,
  const std::vector<lanelet::CompoundPolygon3d> & conflicting_areas,
  const std::optional<lanelet::CompoundPolygon3d> & first_attention_area,
  const std::vector<lanelet::CompoundPolygon3d> & attention_areas, const size_t closest_idx,
  const double width);

}  // namespace util
}  // namespace behavior_velocity_planner

#endif  // UTIL_HPP_<|MERGE_RESOLUTION|>--- conflicted
+++ resolved
@@ -40,16 +40,10 @@
   autoware_planning_msgs::msg::PathWithLaneId * inout_path);
 
 bool hasLaneIds(
-<<<<<<< HEAD
-  const autoware_planning_msgs::msg::PathPointWithLaneId & p, const std::set<int> & ids);
-std::optional<std::pair<size_t, size_t>> findLaneIdsInterval(
-  const autoware_planning_msgs::msg::PathWithLaneId & p, const std::set<int> & ids);
-=======
-  const autoware_auto_planning_msgs::msg::PathPointWithLaneId & p,
+  const autoware_planning_msgs::msg::PathPointWithLaneId & p, 
   const std::set<lanelet::Id> & ids);
 std::optional<std::pair<size_t, size_t>> findLaneIdsInterval(
-  const autoware_auto_planning_msgs::msg::PathWithLaneId & p, const std::set<lanelet::Id> & ids);
->>>>>>> 2e2f1847
+  const autoware_planning_msgs::msg::PathWithLaneId & p, const std::set<lanelet::Id> & ids);
 
 /**
  * @brief get objective polygons for detection area
@@ -71,13 +65,8 @@
 std::optional<size_t> generateStuckStopLine(
   const lanelet::CompoundPolygon3d & first_conflicting_area,
   const std::shared_ptr<const PlannerData> & planner_data,
-<<<<<<< HEAD
-  const InterpolatedPathInfo & interpolated_path_info, const double stop_line_margin,
+  const InterpolatedPathInfo & interpolated_path_info, const double stopline_margin,
   const bool use_stuck_stopline, autoware_planning_msgs::msg::PathWithLaneId * original_path);
-=======
-  const InterpolatedPathInfo & interpolated_path_info, const double stopline_margin,
-  const bool use_stuck_stopline, autoware_auto_planning_msgs::msg::PathWithLaneId * original_path);
->>>>>>> 2e2f1847
 
 std::optional<IntersectionStopLines> generateIntersectionStopLines(
   const lanelet::CompoundPolygon3d & first_conflicting_area,
@@ -129,13 +118,8 @@
   const double curvature_threshold, const double curvature_calculation_ds);
 
 std::optional<InterpolatedPathInfo> generateInterpolatedPath(
-<<<<<<< HEAD
-  const int lane_id, const std::set<int> & associative_lane_ids,
+  const lanelet::Id lane_id, const std::set<lanelet::Id> & associative_lane_ids,
   const autoware_planning_msgs::msg::PathWithLaneId & input_path, const double ds,
-=======
-  const lanelet::Id lane_id, const std::set<lanelet::Id> & associative_lane_ids,
-  const autoware_auto_planning_msgs::msg::PathWithLaneId & input_path, const double ds,
->>>>>>> 2e2f1847
   const rclcpp::Logger logger);
 
 geometry_msgs::msg::Pose getObjectPoseWithVelocityDirection(
@@ -147,16 +131,10 @@
   DebugData * debug_data);
 
 bool checkYieldStuckVehicleInIntersection(
-<<<<<<< HEAD
-  const autoware_perception_msgs::msg::PredictedObjects::ConstSharedPtr objects_ptr,
-  const lanelet::BasicPolygon2d & ego_poly, const lanelet::CompoundPolygon3d & first_attention_area,
-  const double stuck_vehicle_vel_thr, const double yield_stuck_distance_thr,
-=======
   const util::TargetObjects & target_objects,
   const util::InterpolatedPathInfo & interpolated_path_info,
   const lanelet::ConstLanelets & attention_lanelets, const std::string & turn_direction,
   const double width, const double stuck_vehicle_vel_thr, const double yield_stuck_distance_thr,
->>>>>>> 2e2f1847
   DebugData * debug_data);
 
 Polygon2d generateStuckVehicleDetectAreaPolygon(
