// Copyright 2023 TIER IV, Inc.
//
// Licensed under the Apache License, Version 2.0 (the "License");
// you may not use this file except in compliance with the License.
// You may obtain a copy of the License at
//
//     http://www.apache.org/licenses/LICENSE-2.0
//
// Unless required by applicable law or agreed to in writing, software
// distributed under the License is distributed on an "AS IS" BASIS,
// WITHOUT WARRANTIES OR CONDITIONS OF ANY KIND, either express or implied.
// See the License for the specific language governing permissions and
// limitations under the License.

#include "motion_utils/trajectory/path_with_lane_id.hpp"

#include "interpolation/spline_interpolation_points_2d.hpp"
#include "motion_utils/trajectory/trajectory.hpp"

#include <algorithm>
#include <utility>
#include <vector>

namespace motion_utils
{

<<<<<<< HEAD
boost::optional<std::pair<size_t, size_t>> getPathIndexRangeWithLaneId(
  const autoware_planning_msgs::msg::PathWithLaneId & path, const int64_t target_lane_id)
=======
std::optional<std::pair<size_t, size_t>> getPathIndexRangeWithLaneId(
  const autoware_auto_planning_msgs::msg::PathWithLaneId & path, const int64_t target_lane_id)
>>>>>>> 2e2f1847
{
  size_t start_idx = 0;  // NOTE: to prevent from maybe-uninitialized error
  size_t end_idx = 0;    // NOTE: to prevent from maybe-uninitialized error

  bool found_first_idx = false;
  for (size_t i = 0; i < path.points.size(); ++i) {
    const auto & p = path.points.at(i);
    for (const auto & id : p.lane_ids) {
      if (id == target_lane_id) {
        if (!found_first_idx) {
          start_idx = i;
          found_first_idx = true;
        }
        end_idx = i;
      }
    }
  }

  if (found_first_idx) {
    // NOTE: In order to fully cover lanes with target_lane_id, start_idx and end_idx are expanded.
    start_idx = static_cast<size_t>(std::max(0, static_cast<int>(start_idx) - 1));
    end_idx = std::min(path.points.size() - 1, end_idx + 1);

    return std::make_pair(start_idx, end_idx);
  }

  return {};
}

size_t findNearestIndexFromLaneId(
  const autoware_planning_msgs::msg::PathWithLaneId & path, const geometry_msgs::msg::Point & pos,
  const int64_t lane_id)
{
  const auto opt_range = getPathIndexRangeWithLaneId(path, lane_id);
  if (opt_range) {
    const size_t start_idx = opt_range->first;
    const size_t end_idx = opt_range->second;

    validateNonEmpty(path.points);

    const auto sub_points = std::vector<autoware_planning_msgs::msg::PathPointWithLaneId>{
      path.points.begin() + start_idx, path.points.begin() + end_idx + 1};
    validateNonEmpty(sub_points);

    return start_idx + findNearestIndex(sub_points, pos);
  }

  return findNearestIndex(path.points, pos);
}

size_t findNearestSegmentIndexFromLaneId(
  const autoware_planning_msgs::msg::PathWithLaneId & path, const geometry_msgs::msg::Point & pos,
  const int64_t lane_id)
{
  const size_t nearest_idx = findNearestIndexFromLaneId(path, pos, lane_id);

  if (nearest_idx == 0) {
    return 0;
  }
  if (nearest_idx == path.points.size() - 1) {
    return path.points.size() - 2;
  }

  const double signed_length = calcLongitudinalOffsetToSegment(path.points, nearest_idx, pos);

  if (signed_length <= 0) {
    return nearest_idx - 1;
  }

  return nearest_idx;
}

// NOTE: rear_to_cog is supposed to be positive
autoware_planning_msgs::msg::PathWithLaneId convertToRearWheelCenter(
  const autoware_planning_msgs::msg::PathWithLaneId & path, const double rear_to_cog,
  const bool enable_last_point_compensation)
{
  auto cog_path = path;

  // calculate curvature and yaw from spline interpolation
  const auto spline = SplineInterpolationPoints2d(path.points);
  const auto curvature_vec = spline.getSplineInterpolatedCurvatures();
  const auto yaw_vec = spline.getSplineInterpolatedYaws();

  for (size_t i = 0; i < path.points.size(); ++i) {
    // calculate beta, which is CoG's velocity direction
    const double beta = std::atan(rear_to_cog * curvature_vec.at(i));

    // apply beta to CoG pose
    geometry_msgs::msg::Pose cog_pose_with_beta;
    cog_pose_with_beta.position = tier4_autoware_utils::getPoint(path.points.at(i));
    cog_pose_with_beta.orientation =
      tier4_autoware_utils::createQuaternionFromYaw(yaw_vec.at(i) - beta);

    const auto rear_pose =
      tier4_autoware_utils::calcOffsetPose(cog_pose_with_beta, -rear_to_cog, 0.0, 0.0);

    // update pose
    tier4_autoware_utils::setPose(rear_pose, cog_path.points.at(i));
  }

  // compensate for the last pose
  if (enable_last_point_compensation) {
    cog_path.points.back() = path.points.back();
  }

  insertOrientation(cog_path.points, true);

  return cog_path;
}
}  // namespace motion_utils<|MERGE_RESOLUTION|>--- conflicted
+++ resolved
@@ -24,13 +24,8 @@
 namespace motion_utils
 {
 
-<<<<<<< HEAD
-boost::optional<std::pair<size_t, size_t>> getPathIndexRangeWithLaneId(
+std::optional<std::pair<size_t, size_t>> getPathIndexRangeWithLaneId(
   const autoware_planning_msgs::msg::PathWithLaneId & path, const int64_t target_lane_id)
-=======
-std::optional<std::pair<size_t, size_t>> getPathIndexRangeWithLaneId(
-  const autoware_auto_planning_msgs::msg::PathWithLaneId & path, const int64_t target_lane_id)
->>>>>>> 2e2f1847
 {
   size_t start_idx = 0;  // NOTE: to prevent from maybe-uninitialized error
   size_t end_idx = 0;    // NOTE: to prevent from maybe-uninitialized error
